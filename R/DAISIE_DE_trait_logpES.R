#' Testing function for comparison with DAISIE
#'
#' @description
#' This function calculates the likelihood of observing a clade with specified species trait states,
#' given known colonization time. It is designed for comparison with DAISIE-based models.
#'
#' @inheritParams default_params_doc
#'
#' @export
#'
#' @examples
#' library(DAISIE)
#' library(secsse)
#' data("Galapagos_datalist")
#' datalist <- Galapagos_datalist
#'
#' i <- 7
#' brts <- datalist[[i]]$branching_times
#' trait <- 0
#' sampling_fraction <- c(1,1)
#'
#'
#' parameter <- list(
#'   c(2.546591, 2.546591),
#'   c(2.678781, 2.678781),
#'   c(0.009326754, 0.009326754),
#'   c(1.008583, 1.008583),
#'   matrix(c(
#'     rep(0, 4)
#'   ), nrow = 2),
#'   0
#' )
#'
#' DAISIE_DE_trait_logpES(
#'   brts                    = brts,
#'   trait                   = 0,
#'   status                  = 2,
#'   sampling_fraction       = sampling_fraction,
#'   parameter               = parameter,
#'   trait_mainland_ancestor = c(1, 0),
#'   num_observed_states     = 2,
#'   num_hidden_states       = 1,
<<<<<<< HEAD
#'   atol                    = 1e-15,
#'   rtol                    = 1e-15,
=======
#'   atol                    = 1e-10,
#'   rtol                    = 1e-10,
>>>>>>> 0f626713
#'   methode                 = "ode45"
#' )
DAISIE_DE_trait_logpES <- function(brts,
                                   status,
                                   trait,
                                   sampling_fraction,
                                   num_observed_states,
                                   num_hidden_states,
                                   parameter,
                                   atol  = 1e-10,
                                   rtol  = 1e-10,
                                   methode                 = "ode45",
                                   rcpp_methode = "odeint::bulirsch_stoer",
                                   use_Rcpp = 0) {

  check_arguments(brts, parameter,
                  phy = 0,
                  trait,
                  num_observed_states,
                  num_hidden_states,
                  status,
                  sampling_fraction)

  # Unpack times from brts
  t0   <- brts[1]
  tmax <- brts[2]
  t1   <- brts[2]
  tp   <- 0

  # Time intervals

  time2 <- c(tp, t1)
  time3 <- c(tp, tmax)
  time4 <- c(tmax, t0)
  trait_mainland_ancestor <- parameter[[7]]
  # Number of states in the system
  #n <- num_observed_states * num_hidden_states

  # Solve for interval [tp, t2] (stem phase)


  # Run appropriate sequence of intervals
  if ((status == 2 || status == 3) && length(brts) == 2) {
    initial_conditions2 <- get_initial_conditions2(status = status,
                                                   num_observed_states = num_observed_states,
                                                   num_hidden_states = num_hidden_states,
                                                   trait = trait,
                                                   brts = brts,
                                                   sampling_fraction = sampling_fraction,
                                                   trait_mainland_ancestor = trait_mainland_ancestor)

    solution2 <- solve_branch(interval_func = interval2,
                              initial_conditions = initial_conditions2,
                              time = time2,
                              parameter = parameter,
                              methode = methode,
                              rcpp_methode = rcpp_methode,
                              atol = atol,
                              rtol = rtol,
                              use_Rcpp = use_Rcpp)


    initial_conditions4 <- get_initial_conditions4(status = status,
                                                   solution = solution2,
                                                   parameter = parameter,
                                                   trait_mainland_ancestor = trait_mainland_ancestor,
                                                   num_observed_states = num_observed_states,
                                                   num_hidden_states = num_hidden_states)
    solution4 <- solve_branch(interval_func = interval4,
                              initial_conditions = initial_conditions4,
                              time = time4,
                              parameter = parameter,
                              methode = methode,
                              rcpp_methode = rcpp_methode,
                              atol = atol,
                              rtol = rtol,
                              use_Rcpp = use_Rcpp)
  }

  if (status == 5) {
    initial_conditions3 <- get_initial_conditions3(status = status,
                                                   num_observed_states = num_observed_states,
                                                   num_hidden_states = num_hidden_states,
                                                   trait = trait,
                                                   sampling_fraction = sampling_fraction)
    solution3 <- solve_branch(interval_func = interval3,
                              initial_conditions = initial_conditions3,
                              time = time3,
                              parameter = parameter,
                              methode = methode,
                              rcpp_methode = rcpp_methode,
                              atol = atol,
                              rtol = rtol,
                              use_Rcpp = use_Rcpp)

    initial_conditions4 <- get_initial_conditions4(status = status,
                                                   solution = solution3,
                                                   parameter = parameter,
                                                   trait_mainland_ancestor = trait_mainland_ancestor,
                                                   num_observed_states = num_observed_states,
                                                   num_hidden_states = num_hidden_states)
    solution4 <- solve_branch(interval_func = interval4,
                              initial_conditions = initial_conditions4,
                              time = time4,
                              parameter = parameter,
                              methode = methode,
                              rcpp_methode = rcpp_methode,
                              atol = atol,
                              rtol = rtol,
                              use_Rcpp = use_Rcpp)
  }

  # Extract log-likelihood from final solution
  Lk <- solution4[2, length(solution4[2, ])]
  logLkb <- log(Lk)
  return(logLkb)
}<|MERGE_RESOLUTION|>--- conflicted
+++ resolved
@@ -40,13 +40,8 @@
 #'   trait_mainland_ancestor = c(1, 0),
 #'   num_observed_states     = 2,
 #'   num_hidden_states       = 1,
-<<<<<<< HEAD
 #'   atol                    = 1e-15,
 #'   rtol                    = 1e-15,
-=======
-#'   atol                    = 1e-10,
-#'   rtol                    = 1e-10,
->>>>>>> 0f626713
 #'   methode                 = "ode45"
 #' )
 DAISIE_DE_trait_logpES <- function(brts,
