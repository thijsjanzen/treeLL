--- conflicted
+++ resolved
@@ -55,15 +55,8 @@
     q_mult_DM2 <- t(q %*% DM2)
     q_mult_DM3 <- t(q %*% DM3)
 
-<<<<<<< HEAD
+
     dist_gamma <- dist_gamma_tma(gamma,
-=======
-
-    # TODO: pass trait mainland_ancestor to interval functions
-    # trait mainland ancestor is vector of probabilities
-
-    dist_gamma <- dist_gamma_tma(parameter,
->>>>>>> 0f626713
                                  trait_mainland_ancestor,
                                  n)
 
