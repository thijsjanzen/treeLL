--- conflicted
+++ resolved
@@ -35,15 +35,13 @@
     return(matrix(initial_conditions2, nrow = 1))
   } else if (status == 2 && length(brts) == 2) {
 
-<<<<<<< HEAD
-    if (any(is.na(trait))) {
-=======
+
     # secret assumption of trait being a single value
     if (length(trait) > 1) {
       stop("status == 2 assumes trait to be single value, found vector")
     }
     if (is.na(trait)) {
->>>>>>> b9424d13
+
       s <- c()
       for (i in seq_along(sampling_fraction)) {
         s <- c(s, rep(sampling_fraction[i], num_hidden_states))
@@ -66,10 +64,6 @@
     DM3[c((num_hidden_states * trait_mainland_ancestor + 1),
           num_hidden_states + trait_mainland_ancestor * num_hidden_states)] <- 1
   } else if (status == 4) {
-<<<<<<< HEAD
-    if (any(is.na(trait))) {
-      DM2[c(1, n)] <- 1
-=======
 
     if (length(trait) > 1) {
       stop("status == 4 assumes trait to be single value, found vector")
@@ -77,22 +71,19 @@
 
     if (is.na(trait)) {
       DM2[1:n] <- 1
->>>>>>> b9424d13
     } else {
       DM2[c((num_hidden_states * trait + 1),
             num_hidden_states + trait * num_hidden_states)] <- 1
     }
 
   } else if (status == 8) {
-<<<<<<< HEAD
-    if (any(is.na(trait))) {
-=======
+
     if (length(trait) > 1) {
       stop("status == 8 assumes trait to be single value, found vector")
     }
 
     if (is.na(trait)) {
->>>>>>> b9424d13
+
       s <- c()
       for (i in seq_along(sampling_fraction)) {
         s <- c(s, rep(sampling_fraction[i], num_hidden_states))
@@ -103,15 +94,13 @@
             num_hidden_states + trait * num_hidden_states)] <- 1
     }
   } else if (status == 9)  {
-<<<<<<< HEAD
-    if (any(is.na(trait))) {
-=======
+
     if (length(trait) > 1) {
       stop("status == 9 assumes trait to be single value, found vector")
     }
 
     if (is.na(trait)) {
->>>>>>> b9424d13
+
       s <- c()
       for (i in seq_along(sampling_fraction)) {
         s <- c(s, rep(sampling_fraction[i], num_hidden_states))
@@ -161,27 +150,21 @@
   sampling_fraction <- sampling_fraction[1 + trait]
 
   if (status == 1) {
-<<<<<<< HEAD
-    if (any(is.na(trait))) {
-=======
+
     if (length(trait) > 1) {
       stop("status == 1 assumes trait to be single value, found vector")
     }
 
 
     if (is.na(trait)) {
->>>>>>> b9424d13
-      s <- c()
-      for (i in seq_along(sampling_fraction)) {
-        s <- c(s, rep(sampling_fraction[i], num_hidden_states))
-      }
-<<<<<<< HEAD
-      DM2[c(1, n)] <- s
-    } else {
-=======
+
+      s <- c()
+      for (i in seq_along(sampling_fraction)) {
+        s <- c(s, rep(sampling_fraction[i], num_hidden_states))
+      }
       DM2[1:n] <- s
     } else if (trait == trait) {
->>>>>>> b9424d13
+
       DM2[c((num_hidden_states * trait + 1),
             num_hidden_states + trait * num_hidden_states)] <- sampling_fraction
     }
@@ -196,15 +179,13 @@
                              0,                                                     ## DA2
                              res[length(res)])                                      ## DA3
   } else if (status == 5) {
-<<<<<<< HEAD
-    if (any(is.na(trait))) {
-=======
+
     if (length(trait) > 1) {
       stop("status == 5 assumes trait to be single value, found vector")
     }
 
     if (is.na(trait)) {
->>>>>>> b9424d13
+
       s <- c()
       for (i in seq_along(sampling_fraction)) {
         s <- c(s, rep(sampling_fraction[i], num_hidden_states))
